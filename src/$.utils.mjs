--- conflicted
+++ resolved
@@ -4,7 +4,6 @@
 // Can be controlled via COMMAND_STREAM_VERBOSE or COMMAND_STREAM_TRACE env vars
 // CI environment no longer auto-enables tracing
 export function trace(category, messageOrFunc) {
-<<<<<<< HEAD
   // Check global trace setting (evaluated dynamically for runtime changes)
   const TRACE_ENV = process.env.COMMAND_STREAM_TRACE;
   const VERBOSE_ENV = process.env.COMMAND_STREAM_VERBOSE === 'true';
@@ -19,13 +18,6 @@
   if (!VERBOSE) return;
 
   const message = typeof messageOrFunc === 'function' ? messageOrFunc() : messageOrFunc;
-=======
-  if (!VERBOSE) {
-    return;
-  }
-  const message =
-    typeof messageOrFunc === 'function' ? messageOrFunc() : messageOrFunc;
->>>>>>> 0750e707
   const timestamp = new Date().toISOString();
   console.error(`[TRACE ${timestamp}] [${category}] ${message}`);
 }
