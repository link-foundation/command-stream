--- conflicted
+++ resolved
@@ -12,7 +12,6 @@
 
 const isBun = typeof globalThis.Bun !== 'undefined';
 
-<<<<<<< HEAD
 // Trace function for verbose logging
 // Can be controlled via COMMAND_STREAM_VERBOSE or COMMAND_STREAM_TRACE env vars
 // Can be disabled per-command via trace: false option
@@ -37,18 +36,6 @@
   if (!VERBOSE) return;
 
   const message = typeof messageOrFunc === 'function' ? messageOrFunc() : messageOrFunc;
-=======
-const VERBOSE =
-  process.env.COMMAND_STREAM_VERBOSE === 'true' || process.env.CI === 'true';
-
-// Trace function for verbose logging
-function trace(category, messageOrFunc) {
-  if (!VERBOSE) {
-    return;
-  }
-  const message =
-    typeof messageOrFunc === 'function' ? messageOrFunc() : messageOrFunc;
->>>>>>> 0750e707
   const timestamp = new Date().toISOString();
   console.error(`[TRACE ${timestamp}] [${category}] ${message}`);
 }
